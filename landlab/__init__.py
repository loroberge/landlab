--- conflicted
+++ resolved
@@ -13,42 +13,29 @@
 
 from numpy import set_printoptions
 
-from ._registry import registry
-from ._version import __version__
-from .core.errors import MissingKeyError
-from .core.errors import ParameterValueError
-from .core.model_component import Component
-from .core.model_parameter_loader import load_params
-from .core.utils import ExampleData
-from .field import FieldError
-<<<<<<< HEAD
-from .grid import (
-    FramedVoronoiGrid,
-    HexModelGrid,
-    IcosphereGlobalGrid,
-    ModelGrid,
-    NetworkModelGrid,
-    RadialModelGrid,
-    RasterModelGrid,
-    VoronoiDelaunayGrid,
-    create_grid,
-)
-=======
-from .grid import FramedVoronoiGrid
-from .grid import HexModelGrid
-from .grid import ModelGrid
-from .grid import NetworkModelGrid
-from .grid import RadialModelGrid
-from .grid import RasterModelGrid
-from .grid import VoronoiDelaunayGrid
-from .grid import create_grid
->>>>>>> bc9396e1
-from .grid.linkstatus import LinkStatus
-from .grid.nodestatus import NodeStatus
-from .plot import imshow_grid
-from .plot import imshow_grid_at_node
-from .plot import imshowhs_grid
-from .plot import imshowhs_grid_at_node
+from landlab._registry import registry
+from landlab._version import __version__
+from landlab.core.errors import MissingKeyError
+from landlab.core.errors import ParameterValueError
+from landlab.core.model_component import Component
+from landlab.core.model_parameter_loader import load_params
+from landlab.core.utils import ExampleData
+from landlab.field.errors import FieldError
+from landlab.grid.base import ModelGrid
+from landlab.grid.create import create_grid
+from landlab.grid.framed_voronoi import FramedVoronoiGrid
+from landlab.grid.hex import HexModelGrid
+from landlab.grid.icosphere import IcosphereGlobalGrid
+from landlab.grid.linkstatus import LinkStatus
+from landlab.grid.network import NetworkModelGrid
+from landlab.grid.nodestatus import NodeStatus
+from landlab.grid.radial import RadialModelGrid
+from landlab.grid.raster import RasterModelGrid
+from landlab.grid.voronoi import VoronoiDelaunayGrid
+from landlab.plot.imshow import imshow_grid
+from landlab.plot.imshow import imshow_grid_at_node
+from landlab.plot.imshowhs import imshowhs_grid
+from landlab.plot.imshowhs import imshowhs_grid_at_node
 
 with contextlib.suppress(TypeError):
     set_printoptions(legacy="1.13")

--- conflicted
+++ resolved
@@ -44,14 +44,9 @@
               SoilInfiltrationGreenAmpt, FireGenerator,
               SoilMoisture, Vegetation, VegCA, DrainageDensity,
               ExponentialWeatherer, DepthDependentDiffuser,
-<<<<<<< HEAD
-              CubicNonLinearDiffuser ]
-
-=======
               CubicNonLinearDiffuser, DepthSlopeProductErosion,
               FlowDirectorD8, FlowDirectorSteepest, FlowDirectorMFD, FlowDirectorDINF,
               FlowAccumulator, HybridAlluvium
               ]
->>>>>>> c6bf6dec
 
 __all__ = [cls.__name__ for cls in COMPONENTS]
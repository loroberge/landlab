--- conflicted
+++ resolved
@@ -5,12 +5,7 @@
 from .flexure import Flexure
 from .flow_routing import FlowRouter, DepressionFinderAndRouter
 from .nonlinear_diffusion import PerronNLDiffuse
-<<<<<<< HEAD
 from .overland_flow import OverlandFlowBates, OverlandFlow, KinematicWave
-from .pet import PotentialEvapotranspiration
-=======
-from .overland_flow import OverlandFlowBates, OverlandFlow
->>>>>>> bf3f8373
 from .potentiality_flowrouting import PotentialityFlowRouter
 from .pet import PotentialEvapotranspiration
 from .radiation import Radiation
@@ -20,37 +15,21 @@
 from .steepness_index import SteepnessFinder
 from .stream_power import StreamPowerEroder, FastscapeEroder, SedDepEroder
 from .uniform_precip import PrecipitationDistribution
-<<<<<<< HEAD
-from .vegetation_ca import VegCA
 from .soil_moisture import SoilInfiltrationGreenAmpt
-from .metacomponents import FillInfiltrateKinematicWave
-=======
 from .plant_competition_ca import VegCA
 from .gflex import gFlex
+# from .metacomponents import FillInfiltrateKinematicWave
 
->>>>>>> bf3f8373
 
 COMPONENTS = [ChiFinder, LinearDiffuser,
               Flexure, FlowRouter, DepressionFinderAndRouter,
               PerronNLDiffuse, OverlandFlowBates, OverlandFlow,
               PotentialEvapotranspiration, PotentialityFlowRouter,
               Radiation, SinkFiller, StreamPowerEroder,
-              FastscapeEroder, SedDepEroder,
+              FastscapeEroder, SedDepEroder, KinematicWave,
               SteepnessFinder, DetachmentLtdErosion, gFlex,
+              SoilInfiltrationGreenAmpt,
               SoilMoisture, Vegetation, VegCA]
 
-<<<<<<< HEAD
-COMPONENTS = [CratersComponent, ChiFinder, LinearDiffuser, FireGenerator,
-              Flexure, AccumFlow, FlowRouter, DepressionFinderAndRouter,
-              Glacier, PerronNLDiffuse, OverlandFlowBates,
-              OverlandFlow, PotentialEvapotranspiration,
-              PotentialityFlowRouter, Radiation, SurfaceFlowTransport,
-              PowerLawIncision, Vegetation, SinkFiller, SoilMoisture,
-              StreamPowerEroder, FastscapeEroder, SedDepEroder,
-              TransportLimitedEroder, PrecipitationDistribution, VegCA,
-              KinematicWave, SoilInfiltrationGreenAmpt,
-              FillInfiltrateKinematicWave, SteepnessFinder]
-=======
->>>>>>> bf3f8373
 
 __all__ = [cls.__name__ for cls in COMPONENTS]
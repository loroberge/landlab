--- conflicted
+++ resolved
@@ -280,10 +280,19 @@
                                 
         #go through erosion methods to ensure correct hydrology
         self.method = str(method)
-        self.discharge_method = str(discharge_method)
-        self.area_field = str(area_field)
-        self.discharge_field = str(discharge_field)
-        
+        if discharge_method is not None:
+            self.discharge_method = str(discharge_method)
+        else:
+            self.discharge_method = None
+        if area_field is not None:
+            self.area_field = str(area_field)
+        else:
+            self.area_field = None
+        if discharge_field is not None:
+            self.discharge_field = str(discharge_field)
+        else:
+            self.discharge_field = None
+            
         if self.method == 'simple_stream_power':
             self.simple_stream_power()
         elif self.method == 'threshold_stream_power':
@@ -299,15 +308,8 @@
             self.lil_q = np.zeros(len(self.grid.at_node['drainage_area']))
             self.lil_q[:] = np.power(self.grid.at_node['drainage_area'], self.m_sp)
         elif self.method == 'simple_stream_power' and self.discharge_method is not None:
-<<<<<<< HEAD
             if self.discharge_method == 'drainage_area':
                 if self.area_field is not None:
-=======
-            self.discharge_method = str(self.discharge_method) 
-            if self.discharge_method == 'drainage_area':
-                if self.area_field is not None:
-                    self.area_field = str(self.area_field)
->>>>>>> c6bf6dec
                     if type(self.area_field) is str:
                         self.drainage_area = self._grid.at_node[self.area_field]
                     elif len(self.area_field) == self.grid.number_of_nodes:
@@ -319,10 +321,6 @@
                 self.q[:] = np.power(self.drainage_area, self.m_sp)
             elif self.discharge_method == 'discharge_field':
                 if self.discharge_field is not None:
-<<<<<<< HEAD
-=======
-                    self.discharge_field = str(self.discharge_field)
->>>>>>> c6bf6dec
                     if type(self.discharge_field) is str:
                         self.q[:] = self._grid.at_node[self.discharge_field]
                     elif len(self.discharge_field) == self.grid.number_of_nodes:
@@ -346,15 +344,8 @@
             self.lil_q = np.zeros(len(self.grid.at_node['drainage_area']))
             self.lil_q[:] = np.power(self.grid.at_node['drainage_area'], self.m_sp)
         elif self.method == 'threshold_stream_power' and self.discharge_method is not None:
-<<<<<<< HEAD
             if self.discharge_method == 'drainage_area':
                 if self.area_field is not None:
-=======
-            self.discharge_method = str(self.discharge_method) 
-            if self.discharge_method == 'drainage_area':
-                if self.area_field is not None:
-                    self.area_field = str(self.area_field)
->>>>>>> c6bf6dec
                     if type(self.area_field) is str:
                         self.drainage_area = self._grid.at_node[self.area_field]
                     elif len(self.area_field) == self.grid.number_of_nodes:
@@ -366,10 +357,6 @@
                 self.q[:] = np.power(self.drainage_area, self.m_sp)
             elif self.discharge_method == 'discharge_field':
                 if self.discharge_field is not None:
-<<<<<<< HEAD
-=======
-                    self.discharge_field = str(str.discharge_field)
->>>>>>> c6bf6dec
                     if type(self.discharge_field) is str:
                         self.q[:] = self._grid.at_node[self.discharge_field]
                     elif len(self.discharge_field) == self.grid.number_of_nodes:
@@ -396,15 +383,8 @@
         if self.method == 'stochastic_hydrology' and self.discharge_method == None:
             raise TypeError('Supply a discharge method to use stoc. hydro!')
         elif self.discharge_method is not None:
-<<<<<<< HEAD
             if self.discharge_method == 'drainage_area':
                 if self.area_field is not None:
-=======
-            self.discharge_method = str(self.discharge_method) 
-            if self.discharge_method == 'drainage_area':
-                if self.area_field is not None:
-                    self.area_field = str(self.area_field)
->>>>>>> c6bf6dec
                     if type(self.area_field) is str:
                         self.drainage_area = self._grid.at_node[self.area_field]
                     elif len(self.area_field) == self.grid.number_of_nodes:
@@ -417,10 +397,6 @@
                 self.lil_q[:] = np.power(self.grid.at_node['drainage_area'], self.m_sp)
             elif self.discharge_method == 'discharge_field':
                 if self.discharge_field is not None:
-<<<<<<< HEAD
-=======
-                    self.discharge_field = str(self.discharge_field)
->>>>>>> c6bf6dec
                     if type(self.discharge_field) is str:
                         self.lil_q = np.zeros(len(self.grid.at_node['drainage_area']))
                         self.lil_q[:] = self._grid.at_node[self.discharge_field]
@@ -464,28 +440,10 @@
             
         self.qs_in[:] = 0# np.zeros(self.grid.number_of_nodes)            
         #iterate top to bottom through the stack, calculate qs
-<<<<<<< HEAD
-        for j in np.flipud(self.stack):
-            if self.q[j] == 0:
-                self.qs[j] = 0
-            else:
-                self.qs[j] = (self.qs_in[j] + self.Es[j] * \
-                    self.grid.node_spacing**2)\
-                    / (1 + (self.v_s * self.grid.node_spacing**2 \
-                    / (self.q[j])))
-                self.qs_in[self.flow_receivers[j]] += ((self.qs_in[j] + \
-                    self.Es[j] * self.grid.node_spacing**2)\
-                    / (1 + (self.v_s * self.grid.node_spacing**2 \
-                    / (self.q[j]))))
-            
-        deposition_pertime = np.zeros(self.grid.number_of_nodes)
-        deposition_pertime[self.q > 0] = (self.qs[self.q > 0] * \
-            (self.v_s / self.q[self.q > 0]))
-=======
         # cythonized version of calculating qs_in
         calculate_qs_in(np.flipud(self.stack),
                         self.flow_receivers,
-                        self.link_lengths,
+                        self.grid.node_spacing,
                         self.q,
                         self.qs,
                         self.qs_in,
@@ -498,7 +456,6 @@
         deposition_pertime[self.q > 0] = (self.qs[self.q > 0] * \
                                          (self.v_s / self.q[self.q > 0]))
 
->>>>>>> c6bf6dec
         #now, the analytical solution to soil thickness in time:
         #need to distinguish D=kqS from all other cases to save from blowup!
         

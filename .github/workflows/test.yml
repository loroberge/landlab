--- conflicted
+++ resolved
@@ -185,10 +185,6 @@
 
     steps:
       - uses: actions/checkout@v4
-<<<<<<< HEAD
-
-=======
->>>>>>> 36b5a164
       - uses: conda-incubator/setup-miniconda@v3
         with:
           python-version: ${{ matrix.python-version }}
